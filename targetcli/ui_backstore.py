--- conflicted
+++ resolved
@@ -16,10 +16,6 @@
 License for the specific language governing permissions and limitations
 under the License.
 '''
-<<<<<<< HEAD
-=======
-
->>>>>>> e7b09dc1
 import os
 from ui_node import UINode, UIRTSLibNode
 from rtslib import RTSRoot
@@ -486,16 +482,11 @@
 
         size = convert_bytes_to_human(getattr(so, "size", 0))
         nullio_str = ""
-<<<<<<< HEAD
         try:
             if so.nullio:
                 nullio_str = " (nullio)"
         except AttributeError:
             pass
-=======
-        if so.nullio:
-            nullio_str = " (nullio)"
->>>>>>> e7b09dc1
 
         if errors:
             msg = ", ".join(errors)
